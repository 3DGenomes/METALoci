--- conflicted
+++ resolved
@@ -114,18 +114,12 @@
         # mlobject.bad_region = "cutoff too high"
         if not silent:
 
-<<<<<<< HEAD
             print(f"\tCut-off is too high for {mlobject.region}. Try lowering it.")   
             
             mlobject.bad_region = "cut-off"
             mlobject.subset_matrix = None
             
             return mlobject
-=======
-            print(f"\tCut-off is too high for {mlobject.region}. Try lowering it.")
-
-        return None
->>>>>>> 54e502ab
 
     mlobject.kk_top_indexes = np.argpartition(mlobject.flat_matrix, -top)[-top:]
 
