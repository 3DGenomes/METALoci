"""
Script that contains the functions needed to run the Local Moran's I
"""
import os
import warnings
from collections import defaultdict
from itertools import product
from pathlib import Path

import geopandas as gpd
import libpysal as lp
import numpy as np
import pandas as pd
from esda.moran import Moran_Local
from libpysal.weights.spatial_lag import lag_spatial
from metaloci import mlo
from metaloci.misc import misc
from scipy.spatial import Voronoi
from shapely.errors import ShapelyDeprecationWarning
from shapely.geometry import LineString, Point
from shapely.ops import polygonize
import bioframe
from scipy.stats import zscore


warnings.filterwarnings("ignore", category=ShapelyDeprecationWarning)


def construct_voronoi(mlobject: mlo.MetalociObject, buffer: float) -> pd.DataFrame:
    """
    Takes a Kamada-Kawai layout in a METALoci object and calculates the geometry of each voronoi
    around each point of the Kamada-Kawai, in order the make a gaudi plot.

    Parameters
    ----------
    mlobject : mlo.MetalociObject
        METALoci object with Kamada-Kawai layout coordinates in it (MetalociObject.kk_coords).
    buffer : float
        Distance to buffer around the point to be painted in the gaudi plot.

    Returns
    -------
    df_geometry : pd.DataFrame
        Dataframe containing the information about the geometry of each point of the gaudi plot,
        for each bin. Needed for plotting the gaudi plot.
    """

    # The number two is a constant to define borders in the construction of the voronoi. Without those limits,
    # the voronoi could extend to infinity in the areas than do not adjoin with another point of the KK layout
    # (and we do not want that for our gaudi plot).
    points = mlobject.kk_coords.copy()
    points.extend(list(product([0, 2, -2], repeat=2))[1:])

    # Construct the voronoi polygon around the Kamada-Kawai points.
    vor = Voronoi(points)

    # Lines that construct the voronoi polygon.
    voronoid_lines = [LineString(vor.vertices[line]) for line in vor.ridge_vertices if -1 not in line]

    # Iteratable of the sub-polygons composing the voronoi figure. This is done here in
    # order to construct a dictionary that relates the bin_order and the polygon_order,
    # as they tend to be different.
    poly_from_lines = list(polygonize(voronoid_lines))
    coord_id = coord_to_id(mlobject, poly_from_lines)

    # Constructing a GeoPandas DataFrame to work properly with the LMI function
    geometry_data = gpd.GeoDataFrame({"geometry": [poly for poly in poly_from_lines]})

    # Voronoi shaped & closed
    shape = LineString(mlobject.kk_coords).buffer(buffer)
    close = geometry_data.convex_hull.union(geometry_data.buffer(0.1, resolution=1)).geometry.unary_union

    for i, q in enumerate(geometry_data.geometry):

        geometry_data.geometry[i] = q.intersection(close)
        geometry_data.geometry[i] = shape.intersection(q)

    df_geometry = defaultdict(list)

    for i, x in sorted(coord_id.items(), key=lambda item: item[1]):

        df_geometry["bin_index"].append(x)
        df_geometry["moran_index"].append(i)
        df_geometry["X"].append(mlobject.kk_coords[x][0])
        df_geometry["Y"].append(mlobject.kk_coords[x][1])
        df_geometry["geometry"].append(geometry_data.loc[i, "geometry"])

    df_geometry = pd.DataFrame(df_geometry)

    return df_geometry


def coord_to_id(mlobject: mlo.MetalociObject, poly_from_lines: list) -> dict:
    """
    Correlates the bin index, determined by genomic positions, and the LMI index, which is
    determined by the LMI function. This is called in::

    construct_voronoi()

    and saved into columns of a dataframe, mostly for plotting purposes.

    Parameters
    ----------
    mlobject : mlo.MetalociObject
        METALoci object with Kamada-Kawai layout coordinates in it (MetalociObject.kk_coords).
    poly_from_lines : list
        List of polygon information for gaudi plots, calculated in::

        construct_voronoi().

    Returns
    -------
    coord_id_dict : dict
        Dictionary containing the correspondance between bin index and moran index, as they tend to be different.
    """

    coord_id_dict = {}

    for i, poly in enumerate(poly_from_lines):

        for j, coords in enumerate(mlobject.kk_coords):

            if poly.contains(Point(coords)):

                coord_id_dict[i] = j

                break

    return coord_id_dict


def load_region_signals(mlobject: mlo.MetalociObject, signal_data: dict, signal_file: Path) -> dict:
    """
    Does a subset of the signal file to contain only the signal corresponding to the region being processed.

    Parameters
    ----------
    mlobject : mlo.MetalociObject
        METALoci object with kk_coords in it.
    signal_data : dict
        Dictionary with signal for each chromosome. Each key is chrN, each value is a dataframe
        with its corresponding signal.
    signal_file : Path
        Path to text file with all the signal types to compute, one per line.

    Returns
    -------
    signals_dict : dict
        Dictionary containing signal information, but only for the region being processed.
    signal_types : list(str)
        List containing the signal types to compute for this region.
    """

    # Read signal file. Will only process the signals present in this list.
    if os.path.isfile(signal_file):

        with open(signal_file, "r", encoding="utf-8") as signals_handler:

            signal_types = [line.rstrip() for line in signals_handler]

    else:

        signal_types = [signal_file]

    region_signal = signal_data[
        (signal_data["start"] >= int(np.floor(mlobject.start / mlobject.resolution)) * mlobject.resolution) &
        (signal_data["end"] <= int(np.ceil(mlobject.end / mlobject.resolution)) * mlobject.resolution)
    ]

    if len(region_signal) != len(mlobject.kk_coords):

        tmp = len(mlobject.kk_coords) - len(region_signal)
        tmp = np.empty((tmp, len(region_signal.columns)))
        tmp[:] = np.nan  # jfm: leave NAs in for now. (in misc.signal_normalization() those NaNS will be substituted for
        # the median of the signal of the region)

        region_signal = pd.concat([region_signal, pd.DataFrame(tmp, columns=list(region_signal))], ignore_index=True)

    signals_dict = defaultdict(list)

    for signal_type in signal_types:

        try:

            signals_dict[signal_type] = misc.signal_normalization(region_signal[signal_type])

        except KeyError:

            return None

    return signals_dict


<<<<<<< HEAD
def compute_lmi(mlobject: mlo.MetalociObject, signal_type: str, neighbourhood: float,
            n_permutations: int = 9999, signipval: float = 0.05, silent: bool = False, poi_only=False) -> pd.DataFrame:
=======
def compute_lmi(mlobject: mlo.MetalociObject, signal_type: str, neighbourhood: float, n_permutations: int = 9999,
                signipval: float = 0.05, silent: bool = False, poi_only=False) -> pd.DataFrame:
>>>>>>> 75646616
    """
    Computes Local Moran's Index for a signal type and outputs information of the LMI value and its p-value
    for each bin for a given signal, as well as some other information.

    Parameters
    ----------
    mlobject : mlo.MetalociObject
        METALoci with signals for that region (MetalociObject.signals_dict) and MetalociObject.lmi_geometry
        calculated with:

        lmi.construct_voronoi()

    signal_type : str
        Name of the type of the signal to use for the computation.
    neighbourhood : float
        Radius of the circle that determines the neighbourhood of each of the points in the Kamada-Kawai layout.
    n_permutations : int, optional
        Number of permutations to do in the randomization, by default 9999.
    signipval : float, optional
        Significancy threshold for p-value, by default 0.05.
    silent : bool, optional
        Controls the verbosity of the function (useful for multiprocessing), by default False

    Returns
    -------
    pd.DataFrame
        Dataframe with ID, bin index, chromosome, start, end, value of signal, moran index, moran quadrant,
        LMI score, LMI p-value and LMI inverse of p-value for this signal.
    """

    signal_values = []
    filtered_signal_type = dict(filter(lambda item: signal_type == item[0], mlobject.signals_dict.items()))

    for _, row in mlobject.lmi_geometry.iterrows():

        signal_values.append(np.nanmedian([filtered_signal_type[key][row.bin_index] for key in filtered_signal_type]))

    signal_geometry = {"v": [], "geometry": []}

    for _, poly in mlobject.lmi_geometry.sort_values(by="moran_index").reset_index().iterrows():

        signal_geometry["v"].append(signal_values[poly.bin_index])
        signal_geometry["geometry"].append(poly.geometry)

    gpd_signal = gpd.GeoDataFrame(signal_geometry)  # Stored in Geopandas DataFrame to do LMI

    # Get weights for geometric distance
    y = gpd_signal["v"].values
    weights = lp.weights.DistanceBand.from_dataframe(gpd_signal, neighbourhood)
    weights.transform = "r"

    # Calculate Local Moran's I
    moran_local_object = Moran_Local(
        y, weights, permutations=n_permutations, n_jobs=1
    )  # geoda_quadsbool (default=False) If False use PySAL Scheme: HH=1, LH=2, LL=3, HL=4

    ZSig = zscore(y)
    ZLag = zscore(lag_spatial(moran_local_object.w, moran_local_object.z))

    if not silent:

        print(
            f"\tThere is a total of {len(moran_local_object.p_sim[(moran_local_object.p_sim < signipval)])} "
            f"significant points in Local Moran's I for signal {signal_type}"
        )

    df_lmi = defaultdict(list)

    for i, row in mlobject.lmi_geometry.iterrows():

        # if poi_only is True, only the points of interest will be saved
        if poi_only and mlobject.poi != row.bin_index:

            continue

        bin_start = int(mlobject.start) + (mlobject.resolution * row.bin_index) + row.bin_index
        bin_end = bin_start + mlobject.resolution

        df_lmi["ID"].append(signal_type)
        df_lmi["bin_index"].append(row.bin_index)
        df_lmi["bin_chr"].append(mlobject.chrom[3:])
        df_lmi["bin_start"].append(bin_start)
        df_lmi["bin_end"].append(bin_end)
        df_lmi["signal"].append(signal_values[row.bin_index])
        df_lmi["moran_index"].append(row.moran_index)
        df_lmi["moran_quadrant"].append(moran_local_object.q[row.moran_index])
        df_lmi["LMI_score"].append(round(moran_local_object.Is[row.moran_index], 9))
        df_lmi["LMI_pvalue"].append(round(moran_local_object.p_sim[row.moran_index], 9))
        # df_lmi["ZSig"].append(y[row.moran_index])
        # df_lmi["ZLag"].append(lags[row.moran_index])
        df_lmi["ZSig"].append(ZSig[row.moran_index])
        df_lmi["ZLag"].append(ZLag[row.moran_index])

    df_lmi = pd.DataFrame(df_lmi)
    # Changing the data types to the proper ones so the pickle file has a smaller size.
    df_lmi["ID"] = df_lmi["ID"].astype(str)
    df_lmi["bin_index"] = df_lmi["bin_index"].astype(np.ushort)
    df_lmi["bin_chr"] = df_lmi["bin_chr"].astype(str)
    df_lmi["bin_start"] = df_lmi["bin_start"].astype(np.uintc)
    df_lmi["bin_end"] = df_lmi["bin_end"].astype(np.uintc)
    df_lmi["signal"] = df_lmi["signal"].astype(np.single)
    df_lmi["moran_index"] = df_lmi["moran_index"].astype(np.ushort)
    df_lmi["moran_quadrant"] = df_lmi["moran_quadrant"].astype(np.ubyte)
    df_lmi["LMI_score"] = df_lmi["LMI_score"].astype(np.half)
    df_lmi["LMI_pvalue"] = df_lmi["LMI_pvalue"].astype(np.half)
    df_lmi["ZSig"] = df_lmi["ZSig"].astype(np.half)
    df_lmi["ZLag"] = df_lmi["ZLag"].astype(np.half)

    return df_lmi


def aggregate_signals(mlobject: mlo.MetalociObject):
    """
    Function to calculate the aggregated signal.

    Parameters
    ----------
    mlobject : mlo.MetalociObject
        METALoci object that contains the needed information
    """

    for condition, signal_type in mlobject.agg.items():

        if not isinstance(signal_type, list):

            signal_type = [signal_type]

        mlobject.signals_dict[condition] = np.nanmedian(
            np.array([mlobject.signals_dict[signal] for signal in signal_type]), axis=0
        )


def get_bed(mlobject: mlo.MetalociObject, lmi_geometry: pd.DataFrame, neighbourhood: float, bfact: float,
            quadrants: list = None, signipval: float = 0.05, poi: int = None, silent: bool = True) -> pd.DataFrame:
    """
    _summary_

    Parameters
    ----------
    mlobject : mlo.MetalociObject
        A METALoci object.
    lmi_geometry : pd.DataFrame
        A DataFrame containing LMI information and geometry of all bins in the region.
    neighbourhood : float
        Radius of the circle that determines the neighbourhood of each of the points in the Kamada-Kawai layout.
    bfact : float
        Factor used to draw the circle.
    quadrants : list, optional
       The list of quadrants to consider for selecting bins (default is [1, 3]).
    signipval : float, optional
        The significance p-value threshold for selecting bins (default is 0.05).
    poi : int, optional
        The point of interest to plot, by default None
    plotit : bool, optional
        Plot a circle representing the neighbourhood of the poi, by default False

    Returns
    -------hesoyam1

    bed : pd.DataFrame
        _description_
    """

    if poi is None:

        poi = mlobject.poi

    if quadrants is None:

        quadrants = [1, 3]

    signal = lmi_geometry.ID[0]  # Extract signal name from lmi_geometry
    data = mlobject.lmi_info[signal]
    # Check tha the point of interest is significant in the given quadrant
    significants = len(data[(data.bin_index == poi) &
                            (data.moran_quadrant.isin(quadrants)) &
                            (data.LMI_pvalue <= signipval)])

    if significants == 0:

        if not silent:

            print(
                f"\t-> Point of interest {poi} is not significant for quadrant(s) {quadrants} (p-value > {signipval})")

        return None

    # Get bins within a distance to point and plot them in a gaudi plot
    indices = np.nonzero(mlobject.kk_distances[mlobject.poi] < neighbourhood)[0]

    neighbouring_bins = lmi_geometry.iloc[indices]
    neighbouring_bins = neighbouring_bins[['bin_chr', 'bin_start', 'bin_end']]
    neighbouring_bins.columns = ['chrom', 'start', 'end']

    # Merge overlapping intervals and create a continuous BED file
    return pd.DataFrame(bioframe.merge(neighbouring_bins, min_dist=2))<|MERGE_RESOLUTION|>--- conflicted
+++ resolved
@@ -191,13 +191,8 @@
     return signals_dict
 
 
-<<<<<<< HEAD
-def compute_lmi(mlobject: mlo.MetalociObject, signal_type: str, neighbourhood: float,
-            n_permutations: int = 9999, signipval: float = 0.05, silent: bool = False, poi_only=False) -> pd.DataFrame:
-=======
 def compute_lmi(mlobject: mlo.MetalociObject, signal_type: str, neighbourhood: float, n_permutations: int = 9999,
                 signipval: float = 0.05, silent: bool = False, poi_only=False) -> pd.DataFrame:
->>>>>>> 75646616
     """
     Computes Local Moran's Index for a signal type and outputs information of the LMI value and its p-value
     for each bin for a given signal, as well as some other information.
