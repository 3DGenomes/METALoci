"""
Script that contains helper functions of the METALoci package
"""
import gzip
import os
import pathlib
import re
import subprocess as sp
import sys
from collections import defaultdict
from pathlib import Path
from pickle import UnpicklingError

import cooler
import hicstraw
import numpy as np
import pandas as pd
from metaloci import mlo
from metaloci.spatial_stats import lmi


def signal_binnarize(data: pd.DataFrame, sum_type: str) -> pd.DataFrame:
    """
    Parsing the signal data frame with the appropiate binnarizing method

    Parameters
    ----------
    data : pd.DataFrame
        Signal DataFrmae
    sum_type : str
        Method to binnarize the signal

    Returns
    -------
    data : pd.DataFrame
        Binnarized signal data frame
    """
    if sum_type == "median":

        data = data.groupby(["chrom", "start", "end"])[data.columns[3: len(data.columns)]].median().reset_index()

    elif sum_type == "mean":

        data = data.groupby(["chrom", "start", "end"])[data.columns[3: len(data.columns)]].mean().reset_index()

    elif sum_type == "min":

        data = data.groupby(["chrom", "start", "end"])[data.columns[3: len(data.columns)]].min().reset_index()

    elif sum_type == "max":

        data = data.groupby(["chrom", "start", "end"])[data.columns[3: len(data.columns)]].max().reset_index()

    elif sum_type == "count":

        data = data.groupby(["chrom", "start", "end"])[data.columns[3: len(data.columns)]].count().reset_index()

    return data


def remove_folder(path: Path):
    """
    Removes a folder that is not empty.

    Parameters
    ----------
    path : Path
        Path to the folder to be removed.
    """

    for subdirectory in path.iterdir():

        if subdirectory.is_dir():

            remove_folder(subdirectory)

        else:

            subdirectory.unlink()

    path.rmdir()


def check_diagonal(diagonal: np.ndarray) -> tuple[int, float, float, list]:
    """
    Checks the 0s/NaNs on the diagonal and saves the total number of zeroes, the the max stretch (number of zeros in 
    a row) as a percentage, the percentage of zeroes, and the location of zeroes.

    Parameters
    ----------
    diagonal : np.ndarray
        Diagonal of the HiC matrix.

    Returns
    -------
    total : int
        Total number of zeroes.
    percentage_stretch : float
        Percentage of max stretch.
    percentatge_zeroes : float
        Percentage of zeroes.
    zero_loc : list
        Location of zeroes in the diagonal.
    """

    total = 0
    stretch = 0
    max_stretch = 0
    zero_loc = []

    for i, element in enumerate(diagonal):

        if element == 0 or np.isnan(element):

            total += 1
            stretch += 1
            zero_loc.append(i)
            max_stretch = max(max_stretch, stretch)

        else:

            stretch = 0

    percentage_zeroes = np.round(total / len(diagonal) * 100, decimals=2)
    percentage_stretch = np.round(max_stretch / len(diagonal) * 100, decimals=2)

    return total, percentage_stretch, percentage_zeroes, zero_loc


def clean_matrix(mlobject: mlo.MetalociObject) -> mlo.MetalociObject:
    """
    Clean a given HiC matrix. It checks if the matrix has too many zeroes at
    he diagonal, removes values that are zero at the diagonal but are not in
    the rest of the matrix, adds pseudocounts to zeroes depending on the min
    value, scales all values depending on the min value and computes the log10
    of all values.

    Parameters
    ----------
    mlo : mlo.MetalociObject
        METALoci object with a matrix in it.

    Returns
    -------
    mlobject : mlo.MetalociObject
        mlo object with the assigned clean matrix.
    """

    diagonal = np.array(mlobject.matrix.diagonal())
    total_zeroes, max_stretch, percentage_zeroes, zero_loc = check_diagonal(diagonal)

    if total_zeroes == len(diagonal):

        mlobject.bad_region = "empty"

        return mlobject

    elif percentage_zeroes >= 20:

        mlobject.bad_region = "too many zeros"

    elif max_stretch >= 10:

        mlobject.bad_region = "stretch"

    mlobject.matrix[zero_loc] = 0
    mlobject.matrix[:, zero_loc] = 0

    # Pseudocounts if min is zero
    if np.nanmin(mlobject.matrix) == 0:

        pc = np.nanmin(mlobject.matrix[mlobject.matrix > 0])
        mlobject.matrix = mlobject.matrix + pc

    # Scale if all below 1
    if np.nanmax(mlobject.matrix) <= 1 or np.nanmin(mlobject.matrix) <= 1:

        sf = 1 / np.nanmin(mlobject.matrix)
        mlobject.matrix = mlobject.matrix * sf

    if np.nanmin(mlobject.matrix) < 1:

        mlobject.matrix[mlobject.matrix < 1] = 1

    mlobject.matrix = np.log10(mlobject.matrix)

    return mlobject


def signal_normalization(region_signal: pd.DataFrame, pseudocounts: float = None, norm: str = None) -> np.ndarray:
    """
    Normalize signal values

    Parameters
    ----------
    ind_signal : pd.DataFrame
        Subset of the signal for a given region and for a signal type.
    pseudocounts : float, optional
        Pseudocounts to add if the signal is 0, by default corresponds to the median of the signal for the region.
    norm : str, optional
        Type of normalization to use. Values can be "max" (divide each value by the max value in the signal),
        "sum" (divide each value by the sum of all values), or "01" (value - min(signal) / max(signal) - min(signal)),
        by default "01"

    Returns
    -------
    signal : np.ndarray
        Array of normalized signal values for a region and a signal type.
    """

    if pseudocounts is None:

        median_default = np.nanmedian(region_signal)
        signal = [median_default if np.isnan(index) else index for index in region_signal]

    else:

        signal = [pseudocounts if np.isnan(index) else index + pseudocounts for index in region_signal]

    if isinstance(norm, (int, float)):

        signal = [float(value) / int(norm) for value in signal]

    elif norm == "max":

        signal = [float(value) / max(signal) for value in signal]

    elif norm == "sum":

        signal = [float(value) / sum(signal) for value in signal]

    elif norm == "01":

        signal = [(float(value) - min(signal)) / (max(signal) - min(signal) + 0.01) for value in signal]

    signal = np.array(signal)

    return signal


def check_names(hic_file: Path, data: Path, coords: Path, resolution: int = None) -> list:
    """
    Checks if the chromosome names in the signal, cool/mcool/hic and chromosome sizes
    files are the same.

    Parameters
    ----------
    hic_file : Path
        Path to the cooler file.
    data : Path
        Path to the signal file.
    coords : Path
        Path to the chromosome sizes file.
    resolution : int, optional
        Resolution to choose on the mcool file.

    Returns
    -------
    chrom_list : list
        List of chromosomes in the cooler file.

    """

    with open(data[0], "r", encoding="utf-8") as handler:

        if [line.strip() for line in handler][10].startswith("chr"):

            signal_chr_nom = "chrN"

        else:

            signal_chr_nom = "N"

    if hic_file.endswith(".cool"):

        chrom_list = cooler.Cooler(hic_file).chromnames

    elif hic_file.endswith(".mcool"):

        chrom_list = cooler.Cooler(f"{hic_file}::/resolutions/{resolution}").chromnames

    elif hic_file.endswith(".hic"):

        chrom_list = [chrom.name for chrom in hicstraw.HiCFile(hic_file).getChromosomes()][1:]

    if "chr" in chrom_list[0]:

        cooler_chr_nom = "chrN"

    else:

        cooler_chr_nom = "N"

    with open(coords, "r", encoding="utf-8") as handler:

        if [line.strip() for line in handler][0].startswith("chr"):

            coords_chr_nom = "chrN"

        else:

            coords_chr_nom = "N"

    if not signal_chr_nom == cooler_chr_nom == coords_chr_nom:

        sys.exit(
            "\nThe signal, cooler and chromosome sizes files do not have the same nomenclature for chromosomes:\n\
            \n\tSignal chromosomes nomenclature is '{signal_chr_nom}'.\
            \n\tHi-C chromosomes nomenclature is '{cooler_chr_nom}'.\
            \n\tChromosome sizes nomenclature is '{coords_chr_nom}'.\
            \n\nPlease, rename the chromosome names.\
            \n\nExiting..."
        )

    return chrom_list


def natural_sort(element_list: list) -> list:
    """
    Sort the list with natural sorting.

    Parameters
    ----------
    element_list : list
        List to be sorted

    Returns
    -------
    sorted_element_list : list
        Sorted list
    """

    def convert(text): return int(text) if text.isdigit() else text.lower()
    def alphanum_key(key): return [convert(c) for c in re.split('([0-9]+)', key)]

    sorted_element_list = sorted(element_list, key=alphanum_key)

    return sorted_element_list


def gtfparser(gene_file: Path, name: str, extend: int, resolution: int) -> tuple[dict, dict, dict, str]:
    """
    Parses a gtf file and returns the information of the genes, excluding
    artifacts

    Parameters
    ----------
    gene_file : str
        Path to the file that contains the genes
    name : str
        Name of the project
    extend : int
        Extend of the region to be analyzed
    resolution : int
        Resolution at which to split the genome

    Returns
    -------
    id_tss_f : dict
        Dictionary linking the gene id to the tss
    id_chrom_f : dict 
        Dictionary linking the gene id to the chromosome
    id_name_f : dict
        Dictionary linking the gene id to the name
    fn_f : str
        Name of the end file
    """

    gene_type_count = defaultdict(int)

    myopen = gzip.open if gene_file.endswith("gz") else open

    # Compile regular expressions
    re_comment = re.compile("##")
    re_chr = re.compile(r"chr\w+")
    re_artifact = re.compile(r'gene_type "artifact";')
    re_gene_type = re.compile(r'gene_type "(\w+)";')
    re_gene_id = re.compile(r'gene_id "(ENS\w+)\.\d+"')
    re_gene_name = re.compile(r'gene_name "([\w\-\_\.]+)";')

    with myopen(gene_file, mode="rt", encoding="utf-8") as gtf_reader:

        for line in gtf_reader:

            if re_comment.search(line) or not re_chr.search(line):

                continue

            line_s = line.split("\t")

            if line_s[2] == "gene" and line_s[0] != "chrM":

                if re_artifact.search(line):

                    continue

                gene_type_count[re_gene_type.search(line).group(1)] += 1

    print("Index: 0; All genes")

    gene_type_keys = list(gene_type_count.keys())

    for type_index, type_name in enumerate(gene_type_keys):
        print(f"Index: {type_index+1}; {type_name}")

    chrom_index = None

    while not isinstance(chrom_index, int) or chrom_index not in range(len(gene_type_count.keys()) + 1):

        chrom_index = input("Choose the gene type to parse in the final file: ")

        try:

            chrom_index = int(chrom_index)

        except ValueError:

            print("Please, enter a number.")
            continue

        if chrom_index not in range(len(gene_type_count.keys()) + 1):

            print(f"Please, enter a number between 0 and {len(gene_type_count.keys())}")
            continue

    if chrom_index == 0:

        chrom_type_patttern = re.compile(r'gene_type "\w+";')
        filename = f"{name}_all_{extend}_{resolution}_agg.txt"
        print("Parsing all genes...")

    else:

        chrom_type_patttern = re.compile(f'gene_type "{gene_type_keys[chrom_index - 1]}";')
        filename = f"{name}_{gene_type_keys[chrom_index - 1]}_{extend}_{resolution}_gene_coords.txt"
        print(f"Gene type chosen: {gene_type_keys[chrom_index - 1]}")

    id_tss = defaultdict(int)
    id_name = defaultdict(str)
    id_chrom = defaultdict(str)

    print("Gathering information from the annotation file...")

    with myopen(gene_file, mode="rt", encoding="utf-8") as gtf_reader:

        for line in gtf_reader:

            if re_comment.search(line) or not re_chr.search(line):

                continue

            line_s = line.split("\t")

            if line_s[2] == "gene" and line_s[0] != "chrM" and chrom_type_patttern.search(line):

                gene_id = re_gene_id.search(line).group(1)
                gene_name = re_gene_name.search(line).group(1)

                id_chrom[gene_id] = line_s[0]
                id_name[gene_id] = gene_name
                id_tss[gene_id] = int(line_s[3]) if line_s[6] == "+" else int(line_s[4])

    return id_chrom, id_tss, id_name, filename


def bedparser(gene_file_f: Path, name: str, extend: int, resolution: int) -> tuple[dict, dict, dict, str]:
    """
    Parses a bed file and returns the information of the genes, excluding
    artifacts.

    Parameters
    ----------
    gene_file : path
        Path to the file that contains the genes
    name : str
        Name of the project
    extend : int
        Extend of the region to be analyzed
    resolution : int
        Resolution at which to split the genome

    Returns
    -------
    id_tss_f : dict
        Dictionary linking the gene id to the tss
    id_chrom_f : dict
        Dictionary linking the gene id to the chromosome
    id_name_f : dict
        Dictionary linking the gene id to the name
    fn_f : str
        Name of the end file
    """

    id_tss = defaultdict(int)
    id_name = defaultdict(str)
    id_chrom = defaultdict(str)

    print("Gathering information from the annotation file...")

    filename = f"{name}_all_{extend}_{resolution}_agg.txt"
    bed_file = pd.read_table(gene_file_f, names=["coords", "symbol", "id"])

    for _, row in bed_file.iterrows():

        coords = row.coords.split(":")

        id_chrom[row.id] = coords[0]
        id_tss[row.id] = int(coords[1])
        id_name[row.id] = row.symbol

    return id_chrom, id_tss, id_name, filename


def binsearcher(id_tss_f: dict, id_chrom_f: dict, id_name_f: dict, bin_genome_f: pd.DataFrame) -> pd.DataFrame:
    """
    Searches the bin index where the gene is located    

    Parameters
    ----------
    id_tss_f : dict
        Dictionary linking the gene id to the tss
    id_chrom_f : dict
        Dictionary linking the gene id to the chromosome
    id_name_f : dict
        Dictionary linking the gene id to the name
    bin_genome_f : pd.DataFrame
        DataFrame containing the bins of the genome

    Returns
    -------
    data_f : pd.DataFrame
        DataFrame containing the information of the genes and the bin index
    """

<<<<<<< HEAD
    # data = pd.DataFrame(columns=["chrom", "bin_index", "gene_name", "gene_id"])
    # data.set_index(["chrom", "bin_index"], inplace=True)

=======
>>>>>>> 1141247f
    data = defaultdict(list)

    for g_id, tss_pos in id_tss_f.items():

        chrom_bin = bin_genome_f[(bin_genome_f["chrom"] == id_chrom_f[g_id])]
        sub_bin_index = chrom_bin.loc[(chrom_bin["start"] <= tss_pos) & (chrom_bin["end"] >= tss_pos)].index[0]

        data["chrom"].append(id_chrom_f[g_id])
        data["bin_index"].append(sub_bin_index)
        data["gene_name"].append(id_name_f[g_id])
        data["gene_id"].append(g_id)

    print("Aggregating genes that are located in the same bin...")

    data = pd.DataFrame(data)
    data = data.groupby(["chrom", "bin_index"])[data.columns].agg(",".join).reset_index()

    data[["chrom"]] = data[["chrom"]].astype(str)
    data[["bin_index"]] = data[["bin_index"]].astype(int)
    data[["gene_name"]] = data[["gene_name"]].astype(str)
    data[["gene_id"]] = data[["gene_id"]].astype(str)

    return data


def write_bed(mlobject: mlo.MetalociObject, signal_type: str, neighbourhood: int, BFACT: float, args=None,
              silent: bool = False) -> None:
    """
    Writes the bed file with the metalocis location.

    Parameters
    ----------
    mlobject : mlo.MetalociObject
        METALoci object.
    signal_type : str
        Signal type to be used.
    neighbourhood : int
        Neighbourhood to be used.
    BFACT : float
        BFACT value to be used.
    args : argparse.Namespace
        Arguments from the command line.
    silent : bool, optional
        Variable that controls the verbosity of the function (useful for multiprocessing), by default False.
    """

    merged_lmi_geometry = pd.merge(
        mlobject.lmi_info[signal_type],
        mlobject.lmi_geometry,
        on=["bin_index", "moran_index"],
        how="inner",
    )
    bed = lmi.get_bed(mlobject, merged_lmi_geometry, neighbourhood, BFACT, args.quadrants, args.signipval,
                      silent=silent)

    if bed is not None and len(bed) > 0:

        metaloci_bed_path = os.path.join(args.work_dir, mlobject.chrom, "metalocis_log", signal_type)
        bed_file_name = os.path.join(
            metaloci_bed_path,
            f"{mlobject.chrom}_{mlobject.start}_{mlobject.end}_{mlobject.poi}_{signal_type}_"
            f"q-{'_'.join([str(q) for q in args.quadrants])}_metalocis.bed")

        pathlib.Path(metaloci_bed_path).mkdir(parents=True, exist_ok=True)
        bed.to_csv(bed_file_name, sep="\t", index=False)

        if not silent:

            print(f"\t-> Bed file with metalocis location saved to: {bed_file_name}")


def write_moran_data(mlobject: mlo.MetalociObject, args, silent=False) -> None:
    """
    Writes the Moran data to a file.

    Parameters
    ----------
    mlobject : mlo.MetalociObject
        METALoci object with the Moran data.
    args : argparse.Namespace
        Arguments from the command line.
    silent : bool, optional
        Variable that controls the verbosity of the function (useful for multiprocessing), by default False.
    """

    for signal, df in mlobject.lmi_info.items():

        moran_data_path = os.path.join(args.work_dir, mlobject.chrom, "moran_data", signal)

        pathlib.Path(moran_data_path).mkdir(parents=True, exist_ok=True)
        df.to_csv(
            os.path.join(
                moran_data_path,
                f"{re.sub(':|-', '_', mlobject.region)}_{signal}.tsv"),
            sep="\t", index=False, float_format="%.12f")

        if not silent:

            print(F"\t-> Moran data saved to "
                  f"'{moran_data_path}/{re.sub(':|-', '_', mlobject.region)}_{signal}.tsv'")


def meta_param_search(work_dir: str, hic: str, resolution: int, reso_file: str, pl: list, cutoff: float,
                      sample_num: int, seed: int):
    """
    Test MetaLoci parameters to optimise Kamada-Kawai layout.

    Parameters
    ----------
    work_dir_f : str
        Path to working directory.
    hic_f : str
        Complete path to the cool/mcool/hic file.
    reso_f : int
        Hi-C resolution to be tested (in bp).
    reso_file : str
        Path to region file to be tested.
    pl_f : _type_
        Persistent length; amount of possible rotation of points in layout.
    cutoff_f : float
        Percent of top interactions to use from HiC.
    sample_num_f : int
        Number of regions to sample from the region file.
    seed_f : int
        Random seed for region sampling.
    """

    save_path = os.path.join(work_dir, f"reso_{resolution}_cutoff_{cutoff*100:.0f}_pl_{pl}")
    Path(save_path).mkdir(parents=True, exist_ok=True)

    ml_comm = f"metaloci layout -w {save_path} -c {hic}" + " -r {} -g {} --cutoff {} --pl {} --plot > /dev/null 2>&1"

    regions = pd.read_table(reso_file)
    sample = regions.sample(sample_num, random_state=seed)

    for region_coords in sample['coords']:

        sp.check_call(ml_comm.format(resolution, region_coords, cutoff, pl), shell=True)


def get_poi_data(info_tuple: tuple):
    # line_f: pd.Series, signals: list, work_dir_f: str,
    # bad_file_filename: str, output_file: str,
    # pval: float, quadrant_list: str,
    # region_file: bool = False, rf_h=None):
    """
    Function to extract data from the METALoci objects and parse it into a table.

    Parameters
    ----------
    line_f : pd.Series
        Row of the gene file to parse.
    signals_f : list
        List of signals to parse.
    work_dir_f : str
        Path to working directory.
    bf_f : str
        Bad file name.
    of : str
        Output file name.
    pval : float
        P-value threshold.
    quadrant_list : list
        List of quadrants to consider.
    region_file_f : bool, optional
        Select whether or not to store a metaloci region file with the significant regions.
    rf_h : str, optional
        Region file name.

    Returns
    -------
    None
    """

    if len(info_tuple) == 9:

        line, signals, work_dir, bad_file_filename, output_file, pval, quadrant_list, region_file, rf = info_tuple

    else:
        
        line, signals, work_dir, bad_file_filename, output_file, pval, quadrant_list = info_tuple
        region_file = False
        rf = None

    mlo_filename = f"{line.coords.replace(':', '_').replace('-', '_')}.mlo"

    if not os.path.exists(os.path.join(work_dir, mlo_filename.split("_")[0], 'objects', mlo_filename)):

        with open(bad_file_filename, mode="a", encoding="utf-8") as bad_file_handler:

            bad_file_handler.write(f"{line.coords}\t{line.symbol}\t{line.id}\tno_file\n")

        return None

    table_line = f"{line.coords}\t{line.symbol}\t{line.id}"
    region_line = f"{line.coords}\t{line.symbol}\t{line.id}"

    try:

        mlo_data = pd.read_pickle(os.path.join(work_dir, mlo_filename.split("_")[0],'objects', mlo_filename))

    except UnpicklingError:

        with open(bad_file_filename, mode="a", encoding="utf-8") as bad_file_handler:

            bad_file_handler.write(f"{line.coords}\t{line.symbol}\t{line.id}\tcorrupt_file\n")

        return None

    if mlo_data.bad_region:

        with open(bad_file_filename, mode="a", encoding="utf-8") as bad_file_handler:

            bad_file_handler.write(f"{line.coords}\t{line.symbol}\t{line.id}\t{mlo_data.bad_region}\n")

        return None

    bad_lines = []

    for signal in signals:

        try:

            poi_data = mlo_data.lmi_info[signal].loc[mlo_data.poi].to_dict()

            table_line += f"\t{poi_data['moran_quadrant']}\t{poi_data['LMI_score']}\t{poi_data['LMI_pvalue']}\t{poi_data['ZSig']}\t{poi_data['ZLag']}"

            if region_file:

                if poi_data['moran_quadrant'] in quadrant_list and poi_data['LMI_pvalue'] <= pval:

                    region_line += table_line

                else:

                    region_line += "\tNA\tNA\tNA\tNA\tNA"

        except KeyError:

            bad_lines.append(f"{line.coords}\t{line.symbol}\t{line.id}\tno_signal_{signal}")

    with open(bad_file_filename, mode="a", encoding="utf-8") as bad_file_handler:

        bad_file_handler.write('\n'.join(bad_lines))

    with open(output_file, mode="a", encoding="utf-8") as output_file_handler:

        output_file_handler.write(f"{table_line}\n")

    if region_file:

        with open(rf, mode="a", encoding="utf-8") as regionfile_h:

            regionfile_h.write(f"{region_line}\n")

    return None


def write_bad_region(mlobject, work_dir):

    with open(f"{work_dir}bad_regions.txt", "a+", encoding="utf-8") as handler:

        log = f"{mlobject.region}\t{mlobject.bad_region}\n"

        handler.seek(0)

        if not any(mlobject.region in line.split('\t', 1)[0] for line in handler) and mlobject.bad_region is not None:

            handler.write(log)<|MERGE_RESOLUTION|>--- conflicted
+++ resolved
@@ -532,12 +532,6 @@
         DataFrame containing the information of the genes and the bin index
     """
 
-<<<<<<< HEAD
-    # data = pd.DataFrame(columns=["chrom", "bin_index", "gene_name", "gene_id"])
-    # data.set_index(["chrom", "bin_index"], inplace=True)
-
-=======
->>>>>>> 1141247f
     data = defaultdict(list)
 
     for g_id, tss_pos in id_tss_f.items():
