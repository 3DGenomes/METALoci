--- conflicted
+++ resolved
@@ -112,18 +112,6 @@
         "-C",
         "--clean-matrix",
         dest="clean_matrix",
-<<<<<<< HEAD
-        action="store_true",
-        help="Flag to plot the 'clean' Hi-C matrix (the one METALoci uses to calculate the Kamada-Kawai layout) \
-            instead of the 'original' Hi-C matrix (default: %(default)s)."
-    )
-
-    optional_arg.add_argument(
-        "-M",
-        "--metalocis",
-        dest="metalocis",
-=======
->>>>>>> 579eef4f
         action="store_true",
         help="Flag to plot the 'clean' Hi-C matrix (the one METALoci uses to calculate the Kamada-Kawai layout) \
             instead of the 'original' Hi-C matrix (default: %(default)s)."
@@ -535,29 +523,35 @@
     # the signals in a list. If not, store the signal in a list. If there are more than one signal, check if they are
     # files, if so exit. If not, store the signals in a list.
     if len(opts.signals) == 1:
-<<<<<<< HEAD
+
         if os.path.isfile(opts.signals[0]) and os.access(opts.signals[0], os.R_OK):
-
-            with open(opts.signals[0], "r", encoding="utf-8") as handler:
-
-=======
-
+    # Parse list of signals to plot. Check if there is only one. Then check if it is a file, if so read it and store
+    # the signals in a list. If not, store the signal in a list. If there are more than one signal, check if they are
+    # files, if so exit. If not, store the signals in a list.
+    if len(opts.signals) == 1:
         if os.path.isfile(opts.signals[0]) and os.access(opts.signals[0], os.R_OK):
 
-            with open(opts.signals[0], "r", encoding="utf-8") as handler:
-
->>>>>>> 579eef4f
-                signals = [line.strip() for line in handler]
+                with open(opts.signals[0], "r", encoding="utf-8") as handler:
+
+                    signals = [line.strip() for line in handler]
         
         else:
                 
                 signals = [opts.signals[0]]
         
     else:
-<<<<<<< HEAD
-=======
-
->>>>>>> 579eef4f
+        if os.path.isfile(opts.signals[0]) and os.path.isfile(opts.signals[1]):
+
+            sys.exit("Please provide only one file with signals to plot.")
+                
+        signals = opts.signals
+        
+        else:
+                
+                signals = [opts.signals[0]]
+        
+    else:
+
         if os.path.isfile(opts.signals[0]) and os.path.isfile(opts.signals[1]):
 
             sys.exit("Please provide only one file with signals to plot.")
@@ -580,7 +574,7 @@
         print(f"metaloci_only ->\n\t{opts.metalocis}")
         print(f"quadrants ->\n\t{opts.quart}")
         print(f"signipval ->\n\t{opts.signipval}")
-        print(f"rmtypes ->\n\t{opts.rm_types}")
+        print(f"rmtypes ->\n\t{opts.rm__types}")
         print(f"mark_regions ->\n\t{mark_regions}")
         print(f"influence ->\n\t{INFLUENCE}")
         print(f"bfact ->\n\t{BFACT}")
