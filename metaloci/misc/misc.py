--- conflicted
+++ resolved
@@ -675,19 +675,11 @@
         sp.check_call(com2run, shell=True)
 
 
-<<<<<<< HEAD
 def get_poi_data(info_tuple: tuple):
-    # line_f: pd.Series, signals_f: list, work_dir_f: str,
-    # bf_f: str, of: str,
+    # line_f: pd.Series, signals: list, work_dir_f: str,
+    # bad_file_filename: str, output_file: str,
     # pval: float, quadrant_list: str,
-    # region_file_f: bool = False, rf_h=None):
-=======
-def get_poi_data(
-        line_f: pd.Series, signals: list, work_dir_f: str,
-        bad_file_filename: str, output_file: str,
-        pval: float, quadrant_list: str,
-        region_file: bool = False, rf_h=None):
->>>>>>> 032fd077
+    # region_file: bool = False, rf_h=None):
     """
     Function to extract data from the METALoci objects and parse it into a table.
 
@@ -717,24 +709,19 @@
     None
     """
 
-<<<<<<< HEAD
     if len(info_tuple) == 9:
-        line_f, signals_f, work_dir_f, bf_f, of, pval, quadrant_list, region_file_f, rf_h = info_tuple
+        line_f, signals, work_dir_f, bad_file_filename, output_file, pval, quadrant_list, region_file, rf_h = info_tuple
     else:
-        line_f, signals_f, work_dir_f, bf_f, of, pval, quadrant_list = info_tuple
-        region_file_f = False
+        line_f, signals, work_dir_f, bad_file_filename, output_file, pval, quadrant_list = info_tuple
+        region_file = False
         rf_h = None
 
-    mlo_fn = f"{line_f.coords.replace(':', '_').replace('-', '_')}.mlo"
-=======
     mlo_filename = f"{line_f.coords.replace(':', '_').replace('-', '_')}.mlo"
->>>>>>> 032fd077
 
     if not os.path.exists(os.path.join(work_dir_f, mlo_filename.split("_")[0], mlo_filename)):
 
-        with open(bad_file_filename, mode="a", encoding="utf-8") as bad_file_handler:
-
-            bad_file_handler.write(f"{line_f.coords}\t{line_f.symbol}\t{line_f.id}\tno_file\n")
+        with open(bf_f, mode="a", encoding="utf-8") as bfh_f:
+            bfh_f.write(f"{line_f.coords}\t{line_f.symbol}\t{line_f.id}\tno_file\n")
 
         return None
 
