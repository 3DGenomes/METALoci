"""
Script that contains helper functions of the METALoci package
"""
import gzip
from pickle import UnpicklingError
import re
import os
import sys
from collections import defaultdict
import pathlib
from pathlib import Path
import subprocess as sp

import cooler
import hicstraw
import numpy as np
import pandas as pd
from metaloci import mlo

from metaloci.spatial_stats import lmi


def signal_binnarize(data: pd.DataFrame, sum_type: str) -> pd.DataFrame:
    """
    Parsing the signal data frame with the appropiate binnarizing method

    Parameters
    ----------
    data : pd.DataFrame
        Signal DataFrmae
    sum_type : str
        Method to binnarize the signal

    Returns
    -------
    data : pd.DataFrame
        Binnarized signal data frame
    """
    if sum_type == "median":

        data = data.groupby(["chrom", "start", "end"])[data.columns[3: len(data.columns)]].median().reset_index()

    elif sum_type == "mean":

        data = data.groupby(["chrom", "start", "end"])[data.columns[3: len(data.columns)]].mean().reset_index()

    elif sum_type == "min":

        data = data.groupby(["chrom", "start", "end"])[data.columns[3: len(data.columns)]].min().reset_index()

    elif sum_type == "max":

        data = data.groupby(["chrom", "start", "end"])[data.columns[3: len(data.columns)]].max().reset_index()

    elif sum_type == "count":

        data = data.groupby(["chrom", "start", "end"])[data.columns[3: len(data.columns)]].count().reset_index()

    return data


def remove_folder(path: Path):
    """
    Removes a folder that is not empty.

    Parameters
    ----------
    path : Path
        Path to the folder to be removed.
    """

    for subdirectory in path.iterdir():

        if subdirectory.is_dir():

            remove_folder(subdirectory)

        else:

            subdirectory.unlink()

    path.rmdir()


def check_diagonal(diagonal: np.ndarray) -> tuple[int, float, float, list]:
    """
    Checks the 0s/NaNs on the diagonal and saves the total number of zeroes, the the max stretch (number of zeros in 
    a row) as a percentage, the percentage of zeroes, and the location of zeroes.

    Parameters
    ----------
    diagonal : np.ndarray
        Diagonal of the HiC matrix.

    Returns
    -------
    total : int
        Total number of zeroes.
    percentage_stretch : float
        Percentage of max stretch.
    percentatge_zeroes : float
        Percentage of zeroes.
    zero_loc : list
        Location of zeroes in the diagonal.
    """

    total = 0
    stretch = 0
    max_stretch = 0
    zero_loc = []

    for i, element in enumerate(diagonal):

        if element == 0 or np.isnan(element):

            total += 1
            stretch += 1
            zero_loc.append(i)
            max_stretch = max(max_stretch, stretch)

        else:

            stretch = 0

    percentage_zeroes = np.round(total / len(diagonal) * 100, decimals=2)
    percentage_stretch = np.round(max_stretch / len(diagonal) * 100, decimals=2)

    return total, percentage_stretch, percentage_zeroes, zero_loc


def clean_matrix(mlobject: mlo.MetalociObject) -> mlo.MetalociObject:
    """
    Clean a given HiC matrix. It checks if the matrix has too many zeroes at
    he diagonal, removes values that are zero at the diagonal but are not in
    the rest of the matrix, adds pseudocounts to zeroes depending on the min
    value, scales all values depending on the min value and computes the log10
    of all values.

    Parameters
    ----------
    mlo : mlo.MetalociObject
        METALoci object with a matrix in it.

    Returns
    -------
    mlobject : mlo.MetalociObject
        mlo object with the assigned clean matrix.
    """

    diagonal = np.array(mlobject.matrix.diagonal())
    total_zeroes, max_stretch, percentage_zeroes, zero_loc = check_diagonal(diagonal)

    if total_zeroes == len(diagonal):

        mlobject.bad_region = "empty"

        return mlobject

    if percentage_zeroes >= 20:

        mlobject.bad_region = "too many zeros"

    if max_stretch >= 10:

        mlobject.bad_region = "stretch"

    mlobject.matrix[zero_loc] = 0
    mlobject.matrix[:, zero_loc] = 0

    # Pseudocounts if min is zero
    if np.nanmin(mlobject.matrix) == 0:

        pc = np.nanmin(mlobject.matrix[mlobject.matrix > 0])
        mlobject.matrix = mlobject.matrix + pc

    # Scale if all below 1
    if np.nanmax(mlobject.matrix) <= 1 or np.nanmin(mlobject.matrix) <= 1:

        sf = 1 / np.nanmin(mlobject.matrix)
        mlobject.matrix = mlobject.matrix * sf

    if np.nanmin(mlobject.matrix) < 1:

        mlobject.matrix[mlobject.matrix < 1] = 1

    mlobject.matrix = np.log10(mlobject.matrix)

    return mlobject


def signal_normalization(region_signal: pd.DataFrame, pseudocounts: float = None, norm: str = None) -> np.ndarray:
    """
    Normalize signal values

    Parameters
    ----------
    ind_signal : pd.DataFrame
        Subset of the signal for a given region and for a signal type.
    pseudocounts : float, optional
        Pseudocounts to add if the signal is 0, by default corresponds to the median of the signal for the region.
    norm : str, optional
        Type of normalization to use. Values can be "max" (divide each value by the max value in the signal),
        "sum" (divide each value by the sum of all values), or "01" (value - min(signal) / max(signal) - min(signal)),
        by default "01"

    Returns
    -------
    signal : np.ndarray
        Array of normalized signal values for a region and a signal type.
    """

    if pseudocounts is None:

        median_default = np.nanmedian(region_signal)
        signal = [median_default if np.isnan(index) else index for index in region_signal]

    else:

        signal = [pseudocounts if np.isnan(index) else index + pseudocounts for index in region_signal]

    if isinstance(norm, (int, float)):

        signal = [float(value) / int(norm) for value in signal]

    elif norm == "max":

        signal = [float(value) / max(signal) for value in signal]

    elif norm == "sum":

        signal = [float(value) / sum(signal) for value in signal]

    elif norm == "01":

        signal = [(float(value) - min(signal)) / (max(signal) - min(signal) + 0.01) for value in signal]

    signal = np.array(signal)

    return signal


def check_names(hic_file: Path, data: Path, coords: Path, resolution: int = None) -> list:
    """
    Checks if the chromosome names in the signal, cool/mcool/hic and chromosome sizes
    files are the same.

    Parameters
    ----------
    hic_file : Path
        Path to the cooler file.
    data : Path
        Path to the signal file.
    coords : Path
        Path to the chromosome sizes file.
    resolution : int, optional
        Resolution to choose on the mcool file.

    Returns
    -------
    chrom_list : list
        List of chromosomes in the cooler file.

    """

    with open(data[0], "r", encoding="utf-8") as handler:

        if [line.strip() for line in handler][10].startswith("chr"):

            signal_chr_nom = "chrN"

        else:

            signal_chr_nom = "N"

    if hic_file.endswith(".cool"):

        chrom_list = cooler.Cooler(hic_file).chromnames

    elif hic_file.endswith(".mcool"):

        chrom_list = cooler.Cooler(f"{hic_file}::/resolutions/{resolution}").chromnames

    elif hic_file.endswith(".hic"):

        chrom_list = [chrom.name for chrom in hicstraw.HiCFile(hic_file).getChromosomes()][1:]

    if "chr" in chrom_list[0]:

        cooler_chr_nom = "chrN"

    else:

        cooler_chr_nom = "N"

    with open(coords, "r", encoding="utf-8") as handler:

        if [line.strip() for line in handler][0].startswith("chr"):

            coords_chr_nom = "chrN"

        else:

            coords_chr_nom = "N"

    if not signal_chr_nom == cooler_chr_nom == coords_chr_nom:

        sys.exit(
            "\nThe signal, cooler and chromosome sizes files do not have the same nomenclature for chromosomes:\n\
            \n\tSignal chromosomes nomenclature is '{signal_chr_nom}'.\
            \n\tHi-C chromosomes nomenclature is '{cooler_chr_nom}'.\
            \n\tChromosome sizes nomenclature is '{coords_chr_nom}'.\
            \n\nPlease, rename the chromosome names.\
            \n\nExiting..."
        )

    return chrom_list


def natural_sort(element_list: list) -> list:
    """
    Sort the list with natural sorting.

    Parameters
    ----------
    element_list : list
        List to be sorted

    Returns
    -------
    sorted_element_list : list
        Sorted list
    """

    def convert(text): return int(text) if text.isdigit() else text.lower()
    def alphanum_key(key): return [convert(c) for c in re.split('([0-9]+)', key)]

    sorted_element_list = sorted(element_list, key=alphanum_key)

    return sorted_element_list


<<<<<<< HEAD
def gtfparser(gene_file: Path, name: str, extend: int, resolution: int) -> tuple[dict, dict, dict, str]:
=======
def gtfparser(gene_file_f: str, name: str, extend: int, resolution: int) -> tuple[dict, dict, dict, str]:
>>>>>>> 75646616
    """
    Parses a gtf file and returns the information of the genes, excluding
    artifacts

    Parameters
    ----------
    gene_file : str
        Path to the file that contains the genes
    name : str
        Name of the project
    extend : int
        Extend of the region to be analyzed
    resolution : int
        Resolution at which to split the genome

    Returns
    -------
    id_tss_f : dict
        Dictionary linking the gene id to the tss
    id_chrom_f : dict 
        Dictionary linking the gene id to the chromosome
    id_name_f : dict
        Dictionary linking the gene id to the name
    fn_f : str
        Name of the end file
    """

    gene_type_count = defaultdict(int)

<<<<<<< HEAD
    if gene_file.endswith("gz"):

        myopen = gzip.open
=======
    myopen = gzip.open if gene_file_f.endswith("gz") else open
>>>>>>> 75646616

    # Compile regular expressions
    re_comment = re.compile("##")
    re_chr = re.compile(r"chr\w+")
    re_artifact = re.compile(r'gene_type "artifact";')
    re_gene_type = re.compile(r'gene_type "(\w+)";')
    re_gene_id = re.compile(r'gene_id "(ENS\w+)\.\d+"')
    re_gene_name = re.compile(r'gene_name "([\w\-\_\.]+)";')

    with myopen(gene_file, mode="rt", encoding="utf-8") as gtf_reader:

        for line in gtf_reader:

            if re_comment.search(line) or not re_chr.search(line):

                continue

            line_s = line.split("\t")

            if line_s[2] == "gene" and line_s[0] != "chrM":

                if re_artifact.search(line):

                    continue

                gene_type_count[re_gene_type.search(line).group(1)] += 1

    print("Index: 0; All genes")

    gene_type_keys = list(gene_type_count.keys())

    for type_index, type_name in enumerate(gene_type_keys):
        print(f"Index: {type_index+1}; {type_name}")

    chrom_index = None

    while not isinstance(chrom_index, int) or chrom_index not in range(len(gene_type_count.keys()) + 1):

        chrom_index = input("Choose the gene type to parse in the final file: ")

        try:

            chrom_index = int(chrom_index)

        except ValueError:

            print("Please, enter a number.")
            continue

        if chrom_index not in range(len(gene_type_count.keys()) + 1):

            print(f"Please, enter a number between 0 and {len(gene_type_count.keys())}")
            continue

    if chrom_index == 0:

        chrom_type_patttern = re.compile(r'gene_type "\w+";')
        filename = f"{name}_all_{extend}_{resolution}_agg.txt"
        print("Parsing all genes...")

    else:

<<<<<<< HEAD
        chrom_type_patttern = re.compile(f'gene_type "{list(gene_type_count.keys())[chrom_index - 1]}";')
        filename = f"{name}_{list(gene_type_count.keys())[chrom_index - 1]}_{extend}_{resolution}_gene_coords.txt"
        print(f"Gene type chosen: {list(gene_type_count.keys())[chrom_index - 1]}")
=======
        ch_type_pat = re.compile(f'gene_type "{gene_type_keys[ch_index - 1]}";')
        fn_f = f"{name}_{gene_type_keys[ch_index - 1]}_{extend}_{resolution}_gene_coords.txt"
        print(f"Gene type chosen: {gene_type_keys[ch_index - 1]}")
>>>>>>> 75646616

    id_tss = defaultdict(int)
    id_name = defaultdict(str)
    id_chrom = defaultdict(str)

    print("Gathering information from the annotation file...")

    with myopen(gene_file, mode="rt", encoding="utf-8") as gtf_reader:

        for line in gtf_reader:

            if re_comment.search(line) or not re_chr.search(line):

                continue

            line_s = line.split("\t")

            if line_s[2] == "gene" and line_s[0] != "chrM" and chrom_type_patttern.search(line):

<<<<<<< HEAD
                gene_id = re.compile(r'gene_id "(ENS\w+)\.\d+"').search(line).group(1)
                gene_name = re.compile(r'gene_name "([\w\-\_\.]+)";').search(line).group(1)
                id_chrom[gene_id] = line_s[0]
                id_name[gene_id] = gene_name

                if line_s[6] == "+":

                    id_tss[gene_id] = int(line_s[3])

                else:

                    id_tss[gene_id] = int(line_s[4])
=======
                gene_id = re_gene_id.search(line).group(1)
                gene_name = re_gene_name.search(line).group(1)

                id_chrom_f[gene_id] = line_s[0]
                id_name_f[gene_id] = gene_name
                id_tss_f[gene_id] = int(line_s[3]) if line_s[6] == "+" else int(line_s[4])
>>>>>>> 75646616

    return id_chrom, id_tss, id_name, filename


def bedparser(gene_file_f: Path, name: str, extend: int, resolution: int) -> tuple[dict, dict, dict, str]:
    """
    Parses a bed file and returns the information of the genes, excluding
    artifacts.

    Parameters
    ----------
    gene_file : path
        Path to the file that contains the genes
    name : str
        Name of the project
    extend : int
        Extend of the region to be analyzed
    resolution : int
        Resolution at which to split the genome

    Returns
    -------
    id_tss_f : dict
        Dictionary linking the gene id to the tss
    id_chrom_f : dict
        Dictionary linking the gene id to the chromosome
    id_name_f : dict
        Dictionary linking the gene id to the name
    fn_f : str
        Name of the end file
    """

    id_tss = defaultdict(int)
    id_name = defaultdict(str)
    id_chrom = defaultdict(str)

    print("Gathering information from the annotation file...")

    filename = f"{name}_all_{extend}_{resolution}_agg.txt"
    bed_file = pd.read_table(gene_file_f, names=["coords", "symbol", "id"])

    for _, row_f in bed_file.iterrows():

<<<<<<< HEAD
        id_chrom[row_f.id] = row_f.coords.split(":")[0]
        id_tss[row_f.id] = int(row_f.coords.split(":")[1])
        id_name[row_f.id] = row_f.symbol
=======
        coords = row_f.coords.split(":")

        id_chrom_f[row_f.id] = coords[0]
        id_tss_f[row_f.id] = int(coords[1])
        id_name_f[row_f.id] = row_f.symbol
>>>>>>> 75646616

    return id_chrom, id_tss, id_name, filename


def binsearcher(id_tss_f: dict, id_chrom_f: dict, id_name_f: dict, bin_genome_f: pd.DataFrame) -> pd.DataFrame:
    """
    Searches the bin index where the gene is located    

    Parameters
    ----------
    id_tss_f : dict
        Dictionary linking the gene id to the tss
    id_chrom_f : dict
        Dictionary linking the gene id to the chromosome
    id_name_f : dict
        Dictionary linking the gene id to the name
    bin_genome_f : pd.DataFrame
        DataFrame containing the bins of the genome

    Returns
    -------
    data_f : pd.DataFrame
        DataFrame containing the information of the genes and the bin index
    """

<<<<<<< HEAD
    data = defaultdict(list)

    for g_id, tss_pos in id_tss_f.items():

        chrom_bin_f = bin_genome_f[(bin_genome_f["chrom"] == id_chrom_f[g_id])].reset_index()
        sub_bin_index = chrom_bin_f[(chrom_bin_f["start"] <= tss_pos) &
                                    (chrom_bin_f["end"] >= tss_pos)].index.tolist()[0]

        data["chrom"].append(id_chrom_f[g_id])
        data["bin_index"].append(sub_bin_index)
        data["gene_name"].append(id_name_f[g_id])
        data["gene_id"].append(g_id)

    print("Aggregating genes that are located in the same bin...")

    data = pd.DataFrame(data)
    data = data.groupby(["chrom", "bin_index"])[data.columns].agg(",".join).reset_index()
    data[["chrom"]] = data[["chrom"]].astype(str)
    data[["bin_index"]] = data[["bin_index"]].astype(int)
    data[["gene_name"]] = data[["gene_name"]].astype(str)
    data[["gene_id"]] = data[["gene_id"]].astype(str)
=======
    data_f = pd.DataFrame(columns=["chrom", "bin_index", "gene_name", "gene_id"])
    data_f.set_index(["chrom", "bin_index"], inplace=True)

    for g_id, tss_pos in id_tss_f.items():

        chrom_bin_f = bin_genome_f[(bin_genome_f["chrom"] == id_chrom_f[g_id])]

        sub_bin_index = chrom_bin_f.loc[(chrom_bin_f["start"] <= tss_pos) & (chrom_bin_f["end"] >= tss_pos)].index[0]

        data_f.at[(id_chrom_f[g_id], sub_bin_index), "gene_name"] = id_name_f[g_id]
        data_f.at[(id_chrom_f[g_id], sub_bin_index), "gene_id"] = g_id

    print("Aggregating genes that are located in the same bin...")

    data_f.reset_index(inplace=True)
>>>>>>> 75646616

    return data


def write_bed(mlobject: mlo.MetalociObject, signal_type: str, neighbourhood: int, BFACT: float, args=None,
              silent: bool = False) -> None:
    """
    Writes the bed file with the metalocis location.

    Parameters
    ----------
    mlobject : mlo.MetalociObject
        METALoci object.
    signal_type : str
        Signal type to be used.
    neighbourhood : int
        Neighbourhood to be used.
    BFACT : float
        BFACT value to be used.
    args : argparse.Namespace
        Arguments from the command line.
    silent : bool, optional
        Variable that controls the verbosity of the function (useful for multiprocessing), by default False.
    """

    merged_lmi_geometry = pd.merge(
        mlobject.lmi_info[signal_type],
        mlobject.lmi_geometry,
        on=["bin_index", "moran_index"],
        how="inner",
    )
    bed = lmi.get_bed(mlobject, merged_lmi_geometry, neighbourhood, BFACT, args.quadrants, args.signipval,
                      silent=silent)

    if bed is not None and len(bed) > 0:

        metaloci_bed_path = os.path.join(args.work_dir, mlobject.chrom, "metalocis_log", signal_type)
        bed_file_name = os.path.join(
            metaloci_bed_path,
            f"{mlobject.chrom}_{mlobject.start}_{mlobject.end}_{mlobject.poi}_{signal_type}_"
            f"q-{'_'.join([str(q) for q in args.quadrants])}_metalocis.bed")

        pathlib.Path(metaloci_bed_path).mkdir(parents=True, exist_ok=True)
        bed.to_csv(bed_file_name, sep="\t", index=False)

        if not silent:

            print(f"\t-> Bed file with metalocis location saved to: {bed_file_name}")


def write_moran_data(mlobject: mlo.MetalociObject, args, silent=False) -> None:
    """
    Writes the Moran data to a file.

    Parameters
    ----------
    mlobject : mlo.MetalociObject
        METALoci object with the Moran data.
    args : argparse.Namespace
        Arguments from the command line.
    silent : bool, optional
        Variable that controls the verbosity of the function (useful for multiprocessing), by default False.
    """

    for signal, df in mlobject.lmi_info.items():

        moran_data_path = os.path.join(args.work_dir, mlobject.chrom, "moran_data", signal)

        pathlib.Path(moran_data_path).mkdir(parents=True, exist_ok=True)
        df.to_csv(
            os.path.join(
                moran_data_path,
                f"{re.sub(':|-', '_', mlobject.region)}_{signal}.tsv"),
            sep="\t", index=False, float_format="%.12f")

        if not silent:

            print(F"\t-> Moran data saved to "
                  f"'{moran_data_path}/{re.sub(':|-', '_', mlobject.region)}_{signal}.tsv'")


def meta_param_search(work_dir_f: str, hic_f: str, reso_f: int, reso_file: str, pl_f: list, cutoff_f: float,
                      sample_num_f: int, seed_f: int):
    """
    Test MetaLoci parameters to optimise Kamada-Kawai layout.

    Parameters
    ----------
    work_dir_f : str
        Path to working directory.
    hic_f : str
        Complete path to the cool/mcool/hic file.
    reso_f : int
        Hi-C resolution to be tested (in bp).
    reso_file : str
        Path to region file to be tested.
    pl_f : _type_
        Persistent length; amount of possible rotation of points in layout.
    cutoff_f : float
        Percent of top interactions to use from HiC.
    sample_num_f : int
        Number of regions to sample from the region file.
    seed_f : int
        Random seed for region sampling.
    """

    save_dir_f = os.path.join(work_dir_f, f"reso_{reso_f}_cutoff_{cutoff_f*100:.0f}_pl_{pl_f}")
    Path(save_dir_f).mkdir(parents=True, exist_ok=True)

    ml_comm = f"metaloci layout -w {save_dir_f} -c {hic_f}" + " -r {} -g {} --cutoff {} --pl {} --plot > /dev/null 2>&1"

    regions = pd.read_table(reso_file)
    sample = regions.sample(sample_num_f, random_state=seed_f)

    for region_coords in sample['coords']:

        com2run = ml_comm.format(reso_f, region_coords, cutoff_f, pl_f)
        sp.check_call(com2run, shell=True)


def get_poi_data(
        line_f: pd.Series, signals: list, work_dir_f: str,
        bf_f: str, of: str,
        pval: float, quadrant_list: str,
        region_file: bool = False, rf_h=None):
    """
    Function to extract data from the METALoci objects and parse it into a table.

    Parameters
    ----------
    line_f : pd.Series
        Row of the gene file to parse.
    signals_f : list
        List of signals to parse.
    work_dir_f : str
        Path to working directory.
    bf_f : str
        Bad file name.
    of : str
        Output file name.
    pval : float
        P-value threshold.
    quadrant_list : list
        List of quadrants to consider.
    region_file_f : bool, optional
        Select whether or not to store a metaloci region file with the significant regions.
    rf_h : str, optional
        Region file name.

    Returns
    -------
    None
    """

    mlo_filename = f"{line_f.coords.replace(':', '_').replace('-', '_')}.mlo"

    bad_file_handler = open(bf_f, mode="a", encoding="utf-8")

<<<<<<< HEAD
    if not os.path.exists(os.path.join(work_dir_f, mlo_filename.split("_")[0], mlo_filename)):

        bad_file_handler.write(f"{line_f.coords}\t{line_f.symbol}\t{line_f.id}\tno_file\n")
        bad_file_handler.flush()

        return None

    table_line = f"{line_f.coords}\t{line_f.symbol}\t{line_f.id}"
=======
    if not os.path.exists(os.path.join(work_dir_f, mlo_fn.split("_")[0], mlo_fn)):

        with open(bf_f, mode="a", encoding="utf-8") as bfh_f:
            bfh_f.write(f"{line_f.coords}\t{line_f.symbol}\t{line_f.id}\tno_file\n")

        return None

    table_line_f = f"{line_f.coords}\t{line_f.symbol}\t{line_f.id}"
    region_line = f"{line_f.coords}\t{line_f.symbol}\t{line_f.id}"
>>>>>>> 75646616

    try:

        mlo_data_f = pd.read_pickle(os.path.join(work_dir_f, mlo_filename.split("_")[0], mlo_filename))

    except UnpicklingError:

<<<<<<< HEAD
        bad_file_handler.write(f"{line_f.coords}\t{line_f.symbol}\t{line_f.id}\tcorrupt_file\n")
        bad_file_handler.flush()
=======
        with open(bf_f, mode="a", encoding="utf-8") as bfh_f:
            bfh_f.write(f"{line_f.coords}\t{line_f.symbol}\t{line_f.id}\tcorrupt_file\n")
>>>>>>> 75646616

        return None

    if mlo_data_f.bad_region:

<<<<<<< HEAD
        bad_file_handler.write(f"{line_f.coords}\t{line_f.symbol}\t{line_f.id}\t{mlo_data_f.bad_region}\n")
        bad_file_handler.flush()

        return None

    output_file_handler = open(of, mode="a", encoding="utf-8")
=======
        with open(bf_f, mode="a", encoding="utf-8") as bfh_f:
            bfh_f.write(f"{line_f.coords}\t{line_f.symbol}\t{line_f.id}\t{mlo_data_f.bad_region}\n")

        return None

    bad_lines = []
>>>>>>> 75646616

    for signal in signals:

        try:

<<<<<<< HEAD
            poi_data = mlo_data_f.lmi_info[signal][mlo_data_f.lmi_info[signal]["bin_index"] == mlo_data_f.poi]
            poi_lmi = poi_data.LMI_score.squeeze()
            poi_quadrant = poi_data.moran_quadrant.squeeze()
            poi_pval = poi_data.LMI_pvalue.squeeze()
            poi_signal = poi_data.ZSig.squeeze()
            poi_lag = poi_data.ZLag.squeeze()

            table_line += f"\t{poi_quadrant}\t{poi_lmi}\t{poi_pval}\t{poi_signal}\t{poi_lag}"

            if poi_quadrant in quadrant_list and poi_pval <= pval and region_file:

                regionfile = open(rf_h, mode="a", encoding="utf-8")
                regionfile.write(f"{table_line}\n")
                regionfile.flush()

        except KeyError:

            bad_file_handler.write(f"{line_f.coords}\t{line_f.symbol}\t{line_f.id}\tno_signal_{signal}\n")
            bad_file_handler.flush()

    output_file_handler.write(f"{table_line}\n")
    output_file_handler.flush()
=======
            poi_data_f = mlo_data_f.lmi_info[sig_f].loc[mlo_data_f.poi].to_dict()

            table_line_f += f"\t{poi_data_f['moran_quadrant']}\t{poi_data_f['LMI_score']}\t{poi_data_f['LMI_pvalue']}\t{poi_data_f['ZSig']}\t{poi_data_f['ZLag']}"

            if region_file_f:
                if poi_data_f['moran_quadrant'] in quadrant_list and poi_data_f['LMI_pvalue'] <= pval:
                    region_line += table_line_f
                else:
                    region_line += "\tNA\tNA\tNA\tNA\tNA"

        except KeyError:

            bad_lines.append(f"{line_f.coords}\t{line_f.symbol}\t{line_f.id}\tno_signal_{sig_f}")

    with open(bf_f, mode="a", encoding="utf-8") as bfh_f:
        bfh_f.write('\n'.join(bad_lines))

    with open(of, mode="a", encoding="utf-8") as of_h:
        of_h.write(f"{table_line_f}\n")

    if region_file_f:
        with open(rf_h, mode="a", encoding="utf-8") as regionfile_h:
            regionfile_h.write(f"{region_line}\n")
>>>>>>> 75646616

    return None<|MERGE_RESOLUTION|>--- conflicted
+++ resolved
@@ -339,11 +339,7 @@
     return sorted_element_list
 
 
-<<<<<<< HEAD
 def gtfparser(gene_file: Path, name: str, extend: int, resolution: int) -> tuple[dict, dict, dict, str]:
-=======
-def gtfparser(gene_file_f: str, name: str, extend: int, resolution: int) -> tuple[dict, dict, dict, str]:
->>>>>>> 75646616
     """
     Parses a gtf file and returns the information of the genes, excluding
     artifacts
@@ -373,13 +369,7 @@
 
     gene_type_count = defaultdict(int)
 
-<<<<<<< HEAD
-    if gene_file.endswith("gz"):
-
-        myopen = gzip.open
-=======
-    myopen = gzip.open if gene_file_f.endswith("gz") else open
->>>>>>> 75646616
+    myopen = gzip.open if gene_file.endswith("gz") else open
 
     # Compile regular expressions
     re_comment = re.compile("##")
@@ -442,15 +432,9 @@
 
     else:
 
-<<<<<<< HEAD
-        chrom_type_patttern = re.compile(f'gene_type "{list(gene_type_count.keys())[chrom_index - 1]}";')
-        filename = f"{name}_{list(gene_type_count.keys())[chrom_index - 1]}_{extend}_{resolution}_gene_coords.txt"
-        print(f"Gene type chosen: {list(gene_type_count.keys())[chrom_index - 1]}")
-=======
-        ch_type_pat = re.compile(f'gene_type "{gene_type_keys[ch_index - 1]}";')
-        fn_f = f"{name}_{gene_type_keys[ch_index - 1]}_{extend}_{resolution}_gene_coords.txt"
+        chrom_type_patttern = re.compile(f'gene_type "{gene_type_keys[chrom_index - 1]}";')
+        filename = f"{name}_{gene_type_keys[chrom_index - 1]}_{extend}_{resolution}_gene_coords.txt"
         print(f"Gene type chosen: {gene_type_keys[ch_index - 1]}")
->>>>>>> 75646616
 
     id_tss = defaultdict(int)
     id_name = defaultdict(str)
@@ -470,27 +454,12 @@
 
             if line_s[2] == "gene" and line_s[0] != "chrM" and chrom_type_patttern.search(line):
 
-<<<<<<< HEAD
-                gene_id = re.compile(r'gene_id "(ENS\w+)\.\d+"').search(line).group(1)
-                gene_name = re.compile(r'gene_name "([\w\-\_\.]+)";').search(line).group(1)
+                gene_id = re_gene_id.search(line).group(1)
+                gene_name = re_gene_name.search(line).group(1)
+
                 id_chrom[gene_id] = line_s[0]
                 id_name[gene_id] = gene_name
-
-                if line_s[6] == "+":
-
-                    id_tss[gene_id] = int(line_s[3])
-
-                else:
-
-                    id_tss[gene_id] = int(line_s[4])
-=======
-                gene_id = re_gene_id.search(line).group(1)
-                gene_name = re_gene_name.search(line).group(1)
-
-                id_chrom_f[gene_id] = line_s[0]
-                id_name_f[gene_id] = gene_name
                 id_tss_f[gene_id] = int(line_s[3]) if line_s[6] == "+" else int(line_s[4])
->>>>>>> 75646616
 
     return id_chrom, id_tss, id_name, filename
 
@@ -532,19 +501,13 @@
     filename = f"{name}_all_{extend}_{resolution}_agg.txt"
     bed_file = pd.read_table(gene_file_f, names=["coords", "symbol", "id"])
 
-    for _, row_f in bed_file.iterrows():
-
-<<<<<<< HEAD
-        id_chrom[row_f.id] = row_f.coords.split(":")[0]
-        id_tss[row_f.id] = int(row_f.coords.split(":")[1])
-        id_name[row_f.id] = row_f.symbol
-=======
-        coords = row_f.coords.split(":")
-
-        id_chrom_f[row_f.id] = coords[0]
-        id_tss_f[row_f.id] = int(coords[1])
-        id_name_f[row_f.id] = row_f.symbol
->>>>>>> 75646616
+    for _, row in bed_file.iterrows():
+
+        coords = row.coords.split(":")
+
+        id_chrom[row.id] = coords[0]
+        id_tss[row.id] = int(coords[1])
+        id_name[row.id] = row.symbol
 
     return id_chrom, id_tss, id_name, filename
 
@@ -570,14 +533,13 @@
         DataFrame containing the information of the genes and the bin index
     """
 
-<<<<<<< HEAD
-    data = defaultdict(list)
+    data = pd.DataFrame(columns=["chrom", "bin_index", "gene_name", "gene_id"])
+    data.set_index(["chrom", "bin_index"], inplace=True)
 
     for g_id, tss_pos in id_tss_f.items():
 
-        chrom_bin_f = bin_genome_f[(bin_genome_f["chrom"] == id_chrom_f[g_id])].reset_index()
-        sub_bin_index = chrom_bin_f[(chrom_bin_f["start"] <= tss_pos) &
-                                    (chrom_bin_f["end"] >= tss_pos)].index.tolist()[0]
+        chrom_bin = bin_genome_f[(bin_genome_f["chrom"] == id_chrom_f[g_id])]
+        sub_bin_index = chrom_bin.loc[(chrom_bin["start"] <= tss_pos) & (chrom_bin["end"] >= tss_pos)].index[0]
 
         data["chrom"].append(id_chrom_f[g_id])
         data["bin_index"].append(sub_bin_index)
@@ -588,27 +550,11 @@
 
     data = pd.DataFrame(data)
     data = data.groupby(["chrom", "bin_index"])[data.columns].agg(",".join).reset_index()
+
     data[["chrom"]] = data[["chrom"]].astype(str)
     data[["bin_index"]] = data[["bin_index"]].astype(int)
     data[["gene_name"]] = data[["gene_name"]].astype(str)
     data[["gene_id"]] = data[["gene_id"]].astype(str)
-=======
-    data_f = pd.DataFrame(columns=["chrom", "bin_index", "gene_name", "gene_id"])
-    data_f.set_index(["chrom", "bin_index"], inplace=True)
-
-    for g_id, tss_pos in id_tss_f.items():
-
-        chrom_bin_f = bin_genome_f[(bin_genome_f["chrom"] == id_chrom_f[g_id])]
-
-        sub_bin_index = chrom_bin_f.loc[(chrom_bin_f["start"] <= tss_pos) & (chrom_bin_f["end"] >= tss_pos)].index[0]
-
-        data_f.at[(id_chrom_f[g_id], sub_bin_index), "gene_name"] = id_name_f[g_id]
-        data_f.at[(id_chrom_f[g_id], sub_bin_index), "gene_id"] = g_id
-
-    print("Aggregating genes that are located in the same bin...")
-
-    data_f.reset_index(inplace=True)
->>>>>>> 75646616
 
     return data
 
@@ -731,7 +677,7 @@
 
 def get_poi_data(
         line_f: pd.Series, signals: list, work_dir_f: str,
-        bf_f: str, of: str,
+        bad_file_filename: str, output_file: str,
         pval: float, quadrant_list: str,
         region_file: bool = False, rf_h=None):
     """
@@ -765,114 +711,72 @@
 
     mlo_filename = f"{line_f.coords.replace(':', '_').replace('-', '_')}.mlo"
 
-    bad_file_handler = open(bf_f, mode="a", encoding="utf-8")
-
-<<<<<<< HEAD
     if not os.path.exists(os.path.join(work_dir_f, mlo_filename.split("_")[0], mlo_filename)):
 
-        bad_file_handler.write(f"{line_f.coords}\t{line_f.symbol}\t{line_f.id}\tno_file\n")
-        bad_file_handler.flush()
+        with open(bad_file_filename, mode="a", encoding="utf-8") as bad_file_handler:
+
+            bad_file_handler.write(f"{line_f.coords}\t{line_f.symbol}\t{line_f.id}\tno_file\n")
 
         return None
 
     table_line = f"{line_f.coords}\t{line_f.symbol}\t{line_f.id}"
-=======
-    if not os.path.exists(os.path.join(work_dir_f, mlo_fn.split("_")[0], mlo_fn)):
-
-        with open(bf_f, mode="a", encoding="utf-8") as bfh_f:
-            bfh_f.write(f"{line_f.coords}\t{line_f.symbol}\t{line_f.id}\tno_file\n")
+    region_line = f"{line_f.coords}\t{line_f.symbol}\t{line_f.id}"
+
+    try:
+
+        mlo_data = pd.read_pickle(os.path.join(work_dir_f, mlo_filename.split("_")[0], mlo_filename))
+
+    except UnpicklingError:
+
+        with open(bad_file_filename, mode="a", encoding="utf-8") as bad_file_handler:
+
+            bad_file_handler.write(f"{line_f.coords}\t{line_f.symbol}\t{line_f.id}\tcorrupt_file\n")
 
         return None
 
-    table_line_f = f"{line_f.coords}\t{line_f.symbol}\t{line_f.id}"
-    region_line = f"{line_f.coords}\t{line_f.symbol}\t{line_f.id}"
->>>>>>> 75646616
-
-    try:
-
-        mlo_data_f = pd.read_pickle(os.path.join(work_dir_f, mlo_filename.split("_")[0], mlo_filename))
-
-    except UnpicklingError:
-
-<<<<<<< HEAD
-        bad_file_handler.write(f"{line_f.coords}\t{line_f.symbol}\t{line_f.id}\tcorrupt_file\n")
-        bad_file_handler.flush()
-=======
-        with open(bf_f, mode="a", encoding="utf-8") as bfh_f:
-            bfh_f.write(f"{line_f.coords}\t{line_f.symbol}\t{line_f.id}\tcorrupt_file\n")
->>>>>>> 75646616
+    if mlo_data.bad_region:
+
+        with open(bad_file_filename, mode="a", encoding="utf-8") as bad_file_handler:
+
+            bad_file_handler.write(f"{line_f.coords}\t{line_f.symbol}\t{line_f.id}\t{mlo_data.bad_region}\n")
 
         return None
 
-    if mlo_data_f.bad_region:
-
-<<<<<<< HEAD
-        bad_file_handler.write(f"{line_f.coords}\t{line_f.symbol}\t{line_f.id}\t{mlo_data_f.bad_region}\n")
-        bad_file_handler.flush()
-
-        return None
-
-    output_file_handler = open(of, mode="a", encoding="utf-8")
-=======
-        with open(bf_f, mode="a", encoding="utf-8") as bfh_f:
-            bfh_f.write(f"{line_f.coords}\t{line_f.symbol}\t{line_f.id}\t{mlo_data_f.bad_region}\n")
-
-        return None
-
     bad_lines = []
->>>>>>> 75646616
 
     for signal in signals:
 
         try:
 
-<<<<<<< HEAD
-            poi_data = mlo_data_f.lmi_info[signal][mlo_data_f.lmi_info[signal]["bin_index"] == mlo_data_f.poi]
-            poi_lmi = poi_data.LMI_score.squeeze()
-            poi_quadrant = poi_data.moran_quadrant.squeeze()
-            poi_pval = poi_data.LMI_pvalue.squeeze()
-            poi_signal = poi_data.ZSig.squeeze()
-            poi_lag = poi_data.ZLag.squeeze()
-
-            table_line += f"\t{poi_quadrant}\t{poi_lmi}\t{poi_pval}\t{poi_signal}\t{poi_lag}"
-
-            if poi_quadrant in quadrant_list and poi_pval <= pval and region_file:
-
-                regionfile = open(rf_h, mode="a", encoding="utf-8")
-                regionfile.write(f"{table_line}\n")
-                regionfile.flush()
+            poi_data = mlo_data.lmi_info[signal].loc[mlo_data.poi].to_dict()
+
+            table_line += f"\t{poi_data['moran_quadrant']}\t{poi_data['LMI_score']}\t{poi_data['LMI_pvalue']}\t{poi_data['ZSig']}\t{poi_data['ZLag']}"
+
+            if region_file:
+
+                if poi_data['moran_quadrant'] in quadrant_list and poi_data['LMI_pvalue'] <= pval:
+
+                    region_line += table_line
+
+                else:
+
+                    region_line += "\tNA\tNA\tNA\tNA\tNA"
 
         except KeyError:
 
-            bad_file_handler.write(f"{line_f.coords}\t{line_f.symbol}\t{line_f.id}\tno_signal_{signal}\n")
-            bad_file_handler.flush()
-
-    output_file_handler.write(f"{table_line}\n")
-    output_file_handler.flush()
-=======
-            poi_data_f = mlo_data_f.lmi_info[sig_f].loc[mlo_data_f.poi].to_dict()
-
-            table_line_f += f"\t{poi_data_f['moran_quadrant']}\t{poi_data_f['LMI_score']}\t{poi_data_f['LMI_pvalue']}\t{poi_data_f['ZSig']}\t{poi_data_f['ZLag']}"
-
-            if region_file_f:
-                if poi_data_f['moran_quadrant'] in quadrant_list and poi_data_f['LMI_pvalue'] <= pval:
-                    region_line += table_line_f
-                else:
-                    region_line += "\tNA\tNA\tNA\tNA\tNA"
-
-        except KeyError:
-
-            bad_lines.append(f"{line_f.coords}\t{line_f.symbol}\t{line_f.id}\tno_signal_{sig_f}")
-
-    with open(bf_f, mode="a", encoding="utf-8") as bfh_f:
-        bfh_f.write('\n'.join(bad_lines))
-
-    with open(of, mode="a", encoding="utf-8") as of_h:
-        of_h.write(f"{table_line_f}\n")
-
-    if region_file_f:
+            bad_lines.append(f"{line_f.coords}\t{line_f.symbol}\t{line_f.id}\tno_signal_{signal}")
+
+    with open(bad_file_filename, mode="a", encoding="utf-8") as bad_file_handler:
+
+        bad_file_handler.write('\n'.join(bad_lines))
+
+    with open(output_file, mode="a", encoding="utf-8") as output_file_handler:
+
+        output_file_handler.write(f"{table_line}\n")
+
+    if region_file:
         with open(rf_h, mode="a", encoding="utf-8") as regionfile_h:
+
             regionfile_h.write(f"{region_line}\n")
->>>>>>> 75646616
 
     return None